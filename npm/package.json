--- conflicted
+++ resolved
@@ -1,10 +1,6 @@
 {
   "name": "@cloudflare/wrangler",
-<<<<<<< HEAD
-  "version": "1.15.0-custom-builds-rc.2",
-=======
   "version": "1.15.1",
->>>>>>> 33971169
   "description": "Command-line interface for all things Cloudflare Workers",
   "main": "binary.js",
   "scripts": {
