--- conflicted
+++ resolved
@@ -188,18 +188,10 @@
         message::warn(
             "KV Namespaces are not supported in preview without setting API credentials and account_id",
         );
-<<<<<<< HEAD
-        let mut target = target.clone();
-        target.kv_namespaces = None;
-        upload::form::build(&target, None, None)?
-    } else {
-        upload::form::build(&target, None, None)?
-    };
-=======
+      
         target.kv_namespaces = Vec::new();
     }
     let script_upload_form = upload::form::build(&target, None)?;
->>>>>>> 9cb19985
     let client = http::client();
     let res = client
         .post(create_address)
