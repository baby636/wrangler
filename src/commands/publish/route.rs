--- conflicted
+++ resolved
@@ -19,13 +19,8 @@
 impl Route {
     pub fn new(project: &Project) -> Result<Route, failure::Error> {
         Ok(Route {
-<<<<<<< HEAD
-            script: project.name.to_string(),
+            script: Some(project.name.to_string()),
             pattern: project.route.clone().expect("⚠️ Your project config has an error, check your `wrangler.toml`: `route` must be provided.").to_string(),
-=======
-            script: Some(script.to_string()),
-            pattern: pattern.to_string(),
->>>>>>> f43091ce
         })
     }
 
