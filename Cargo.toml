--- conflicted
+++ resolved
@@ -50,11 +50,7 @@
 tempfile = "3.1.0"
 term_size = "0.3"
 text_io = "0.1.7"
-<<<<<<< HEAD
 tokio = { version = "0.2", default-features = false, features = ["io-std", "time", "macros", "process", "signal", "sync"] }
-=======
-tokio = { version = "0.2", default-features = false, features = ["io-std", "time", "macros"] }
->>>>>>> 17d72254
 tokio-tungstenite = { version = "0.10.1", features = ["tls"] }
 toml = "0.5.5"
 url = "2.1.0"
