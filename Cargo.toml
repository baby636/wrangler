[package]
name = "wrangler"
version = "1.6.0-rc.0"
authors = ["Ashley Williams <ashley666ashley@gmail.com>"]
edition = "2018"
license = "MIT/Apache-2.0"
description = "wrangle your workers, CLI for rustwasm Cloudflare workers!"
readme = "README.md"
repository = "https://github.com/cloudflare/wrangler"
categories = ["wasm", "development-tools", "command-line-utilities", "web-programming"]
build = "build.rs"

[dependencies]
atty = "0.2.11"
binary-install = "0.0.3-alpha"
clap = "2.32.0"
config = "0.9.2"
console = "0.7.5"
dirs = "1.0.5"
cloudflare = "0.4.1"
env_logger = "0.6.1"
failure = "0.1.5"
log = "0.4.6"
openssl = { version = '0.10.11', optional = true }
reqwest = "0.9.18"
serde = { version = "1.0", features = ["derive"] }
serde_json = "1.0.39"
toml = "0.5.0"
uuid = "0.7"
which = "2.0.1"
rand = "0.6.5"
fs2 = "0.4.3"
number_prefix = "0.3.0"
flate2 = "1.0.7"
base64 = "0.10.1"
lazy_static = "1.3.0"
text_io = "0.1.7"
exitfailure = "0.5.1"
prettytable-rs = "0.8.0"
notify = "4.0.12"
ws = "0.9.0"
url = "2.1.0"
percent-encoding = "1.0.1"
http = "0.1.1"
regex = "1"
sha2 = "0.8.0"
data-encoding = "2.1.2"
ignore = "0.4.10"
<<<<<<< HEAD
hyper = "0.12"
futures = "0.1" 
=======
tempfile = "3.1.0"
>>>>>>> aca5f128

[dev-dependencies]
assert_cmd = "0.11.1"
fs_extra = "1.1.0"

[features]
vendored-openssl = ['openssl/vendored']<|MERGE_RESOLUTION|>--- conflicted
+++ resolved
@@ -46,12 +46,9 @@
 sha2 = "0.8.0"
 data-encoding = "2.1.2"
 ignore = "0.4.10"
-<<<<<<< HEAD
 hyper = "0.12"
 futures = "0.1" 
-=======
 tempfile = "3.1.0"
->>>>>>> aca5f128
 
 [dev-dependencies]
 assert_cmd = "0.11.1"
